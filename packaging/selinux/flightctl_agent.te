--- conflicted
+++ resolved
@@ -32,13 +32,10 @@
     type firewalld_t, firewalld_etc_rw_t;
     type devlog_t;
     type sshd_key_t, sshd_unit_file_t;
-<<<<<<< HEAD
     type rhsmcertd_config_t, rhsmcertd_log_t, rhsmcertd_var_run_t, rhsmcertd_var_lib_t;
     type usr_t;
     type node_t;
-=======
     type tpm_device_t, security_t;
->>>>>>> 86998a7e
 
     attribute domain;
 ')
